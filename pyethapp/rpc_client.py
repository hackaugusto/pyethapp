--- conflicted
+++ resolved
@@ -119,15 +119,11 @@
     def __init__(self, host='127.0.0.1', port=4000, print_communication=True,
                  privkey=None, sender=None, use_ssl=False, transport=None):
         "specify privkey for local signing"
-<<<<<<< HEAD
         if transport is None:
             self.transport = HttpPostClientTransport('{}://{}:{}'.format(
-                'https' if use_ssl else 'http', host, port))
+                'https' if use_ssl else 'http', host, port), headers={'content-type': 'application/json'})
         else:
             self.transport = transport
-=======
-        self.transport = HttpPostClientTransport('http://{}:{}'.format(host, port), headers={'content-type': 'application/json'})
->>>>>>> 978364f6
         self.print_communication = print_communication
         self.privkey = privkey
         self._sender = sender
